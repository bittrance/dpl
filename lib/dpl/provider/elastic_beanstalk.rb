require 'time'
require 'zip'
require 'aws-sdk-core'
require 'aws-sdk-s3'
require 'aws-sdk-elasticbeanstalk'

module DPL
  class Provider
    class ElasticBeanstalk < Provider
      experimental 'AWS Elastic Beanstalk'

      DEFAULT_REGION = 'us-east-1'

      def needs_key?
        false
      end

      def access_key_id
        options[:access_key_id] || context.env['AWS_ACCESS_KEY_ID'] || raise(Error, "missing access_key_id")
      end

      def secret_access_key
        options[:secret_access_key] || context.env['AWS_SECRET_ACCESS_KEY'] || raise(Error, "missing secret_access_key")
      end

      def check_auth
        options = {
          :region      => region,
          :credentials => Aws::Credentials.new(access_key_id, secret_access_key)
        }
        Aws.config.update(options)
      end

      def check_app
      end

      def only_create_app_version
        options[:only_create_app_version]
      end

      def push_app
        @start_time = Time.now
        create_bucket unless bucket_exists?

        if options[:zip_file]
          zip_file = File.expand_path(options[:zip_file])
        else
          zip_file = create_zip
        end

        s3_object = upload(archive_name, zip_file)
        sleep 5 #s3 eventual consistency
        version = create_app_version(s3_object)
        if !only_create_app_version
          update_app(version)
          wait_until_deployed if options[:wait_until_deployed]
        end
      end

      private

      def app_name
        option(:app)
      end

      def env_name
        options[:env] || context.env['ELASTIC_BEANSTALK_ENV'] || raise(Error, "missing env")
      end

      def version_label
        options[:label] || context.env['ELASTIC_BEANSTALK_LABEL'] || "travis-#{sha}-#{Time.now.to_i}"
      end

      def version_description
        context.env['ELASTIC_BEANSTALK_DESCRIPTION'] || commit_msg
      end

      def archive_name
        "#{version_label}.zip"
      end

      def region
        options[:region] || DEFAULT_REGION
      end

      def bucket_name
        option(:bucket_name)
      end

      def bucket_path
        @bucket_path ||= options[:bucket_path] ? option(:bucket_path).gsub(/\/*$/,'/') : nil
      end

      def s3
        @s3 ||= Aws::S3::Resource.new
      end

      def eb
        @eb ||= Aws::ElasticBeanstalk::Client.new
      end

      def bucket_exists?
        s3.bucket(bucket_name).exists?
      end

      def create_bucket
        s3.bucket(bucket_name).create
      end

      def files_to_pack
<<<<<<< HEAD
        exclude_flag = ''
        if File.exist? '.ebignore'
          exclude_flag = ' --exclude-from=.ebignore'
        elsif File.exist? '.gitignore'
          exclude_flag = ' --exclude-standard'
        end

        `git ls-files #{exclude_flag} -z`.split("\x0")
=======
        `git ls-files --recurse-submodules -z`.split("\x0")
>>>>>>> a2e3ca5d
      end

      def create_zip
        directory = Dir.pwd
        zipfile_name = File.join(directory, archive_name)

        Zip::File.open(zipfile_name, Zip::File::CREATE) do |zipfile|
          files_to_pack.each do |file|
            relative_archive_path = File.join(directory, '/')
            zipfile.add(file.sub(relative_archive_path, ''), file)
          end
        end
        zipfile_name
      end

      def upload(key, file)
        options = {
          :body => Pathname.new(file).open
        }
        bucket = s3.bucket(bucket_name)
        obj = bucket_path ? bucket.object("#{bucket_path}#{key}") : bucket.object(key)
        obj.put(options)
        obj
      end

      def create_app_version(s3_object)
        # Elastic Beanstalk doesn't support descriptions longer than 200 characters
        description = version_description[0, 200]
        options = {
          :application_name  => app_name,
          :version_label     => version_label,
          :description       => description,
          :source_bundle     => {
            :s3_bucket => bucket_name,
            :s3_key    => s3_object.key
          },
          :auto_create_application => false
        }
        eb.create_application_version(options)
      end

      # Wait until EB environment update finishes
      def wait_until_deployed
        errorEvents = 0 # errors counter, should remain 0 for successful deployment
        events = []

        loop do
          environment = eb.describe_environments({
            :application_name  => app_name,
            :environment_names => [env_name]
          })[:environments].first

          eb.describe_events({
            :environment_name  => env_name,
            :start_time        => @start_time.utc.iso8601,
          })[:events].reverse.each do |event|
            message = "#{event[:event_date]} [#{event[:severity]}] #{event[:message]}"
            unless events.include?(message)
              events.push(message)
              if event[:severity] == "ERROR"
                errorEvents += 1
                warn(message)
              else
                log(message)
              end
            end
          end

          break if environment[:status] == "Ready"
          sleep 5
        end

        if errorEvents > 0 then error("Deployment failed.") end
      end

      def update_app(version)
        options = {
          :environment_name  => env_name,
          :version_label     => version[:application_version][:version_label]
        }
        eb.update_environment(options)
      end
    end
  end
end<|MERGE_RESOLUTION|>--- conflicted
+++ resolved
@@ -108,7 +108,6 @@
       end
 
       def files_to_pack
-<<<<<<< HEAD
         exclude_flag = ''
         if File.exist? '.ebignore'
           exclude_flag = ' --exclude-from=.ebignore'
@@ -116,10 +115,7 @@
           exclude_flag = ' --exclude-standard'
         end
 
-        `git ls-files #{exclude_flag} -z`.split("\x0")
-=======
-        `git ls-files --recurse-submodules -z`.split("\x0")
->>>>>>> a2e3ca5d
+        `git ls-files #{exclude_flag} --recurse-submodules -z`.split("\x0")
       end
 
       def create_zip
