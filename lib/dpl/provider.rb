require 'dpl/error'
require 'fileutils'

module DPL
  class Provider
    include FileUtils

    autoload :Heroku,       'dpl/provider/heroku'
    autoload :Appfog,       'dpl/provider/appfog'
    autoload :EngineYard,   'dpl/provider/engine_yard'
    autoload :DotCloud,     'dpl/provider/dot_cloud'
    autoload :Nodejitsu,    'dpl/provider/nodejitsu'
    autoload :Openshift,    'dpl/provider/openshift'
    autoload :RubyGems,     'dpl/provider/rubygems'
    autoload :NPM,          'dpl/provider/npm'
    autoload :S3,           'dpl/provider/s3'
    autoload :CloudControl, 'dpl/provider/cloudcontrol'
    autoload :CloudFoundry, 'dpl/provider/cloud_foundry'
    autoload :PyPI,         'dpl/provider/pypi'
    autoload :Divshot,      'dpl/provider/divshot'
    autoload :CloudFiles,   'dpl/provider/cloud_files'
    autoload :OpsWorks,     'dpl/provider/ops_works'
    autoload :Modulus,      'dpl/provider/modulus'
<<<<<<< HEAD
    autoload :Releases,     'dpl/provider/releases'
    autoload :Cloud66,      'dpl/provider/cloud66'
    autoload :Ninefold,     'dpl/provider/ninefold'
=======
    autoload :Releases,     'dpl/provider/releases'   
    autoload :Hackage,      'dpl/provider/hackage'
>>>>>>> 5a0a13ad

    def self.new(context, options)
      return super if self < Provider

      context.fold("Installing deploy dependencies") do
        name = super.option(:provider).to_s.downcase.gsub(/[^a-z0-9]/, '')
        raise Error, 'could not find provider %p' % options[:provider] unless name = constants.detect { |c| c.to_s.downcase == name }
        const_get(name).new(context, options)
      end
    end

    def self.experimental(name)
      puts "", "!!! #{name} support is experimental !!!", ""
    end

    def self.requires(name, options = {})
      version = options[:version] || '> 0'
      load    = options[:load]    || name
      gem(name, version)
    rescue LoadError
      context.shell("gem install %s -v %p" % [name, version], retry: true)
      Gem.clear_paths
    ensure
      require load
    end

    def self.context
      self
    end

    def self.shell(command, options = {})
      system(command)
    end

    def self.apt_get(name, command = name)
      context.shell("sudo apt-get -qq install #{name}", retry: true) if `which #{command}`.chop.empty?
    end

    def self.pip(name, command = name)
      context.shell("sudo pip install #{name}", retry: true) if `which #{command}`.chop.empty?
    end

    def self.npm_g(name, command = name)
      context.shell("npm install -g #{name}", retry: true) if `which #{command}`.chop.empty?
    end

    attr_reader :context, :options

    def initialize(context, options)
      @context, @options = context, options
    end

    def option(name, *alternatives)
      options.fetch(name) do
        alternatives.any? ? option(*alternatives) : raise(Error, "missing #{name}")
      end
    end

    def deploy
      setup_git_credentials
      rm_rf ".dpl"
      mkdir_p ".dpl"

      context.fold("Preparing deploy") do
        check_auth
        check_app

        if needs_key?
          create_key(".dpl/id_rsa")
          setup_key(".dpl/id_rsa.pub")
          setup_git_ssh(".dpl/git-ssh", ".dpl/id_rsa")
        end

        cleanup
      end

      context.fold("Deploying application") { push_app }

      Array(options[:run]).each do |command|
        if command == 'restart'
          context.fold("Restarting application") { restart }
        else
          context.fold("Running %p" % command) { run(command) }
        end
      end
    ensure
      if needs_key?
        remove_key rescue nil
      end
    end

    def sha
      @sha ||= ENV['TRAVIS_COMMIT'] || `git rev-parse HEAD`.strip
    end

    def cleanup
      return if options[:skip_cleanup]
      context.shell "mv .dpl ~/dpl"
      context.shell "git stash --all"
      context.shell "mv ~/dpl .dpl"
    end

    def uncleanup
      return if options[:skip_cleanup]
      context.shell "git stash pop"
    end

    def needs_key?
      true
    end

    def check_app
    end

    def create_key(file)
      context.shell "ssh-keygen -t rsa -N \"\" -C #{option(:key_name)} -f #{file}"
    end

    def setup_git_credentials
      context.shell "git config user.email >/dev/null 2>/dev/null || git config user.email `whoami`@localhost"
      context.shell "git config user.name >/dev/null 2>/dev/null || git config user.name `whoami`@localhost"
    end

    def setup_git_ssh(path, key_path)
      key_path = File.expand_path(key_path)
      path     = File.expand_path(path)

      File.open(path, 'w') do |file|
        file.write "#!/bin/sh\n"
        file.write "exec ssh -o StrictHostKeychecking=no -o CheckHostIP=no -o UserKnownHostsFile=/dev/null -i #{key_path} -- \"$@\"\n"
      end

      chmod(0740, path)
      ENV['GIT_SSH'] = path
    end

    def log(message)
      $stderr.puts(message)
    end

    def run(command)
      error "running commands not supported"
    end

    def error(message)
      raise Error, message
    end
  end
end<|MERGE_RESOLUTION|>--- conflicted
+++ resolved
@@ -21,14 +21,10 @@
     autoload :CloudFiles,   'dpl/provider/cloud_files'
     autoload :OpsWorks,     'dpl/provider/ops_works'
     autoload :Modulus,      'dpl/provider/modulus'
-<<<<<<< HEAD
     autoload :Releases,     'dpl/provider/releases'
     autoload :Cloud66,      'dpl/provider/cloud66'
     autoload :Ninefold,     'dpl/provider/ninefold'
-=======
-    autoload :Releases,     'dpl/provider/releases'   
     autoload :Hackage,      'dpl/provider/hackage'
->>>>>>> 5a0a13ad
 
     def self.new(context, options)
       return super if self < Provider
