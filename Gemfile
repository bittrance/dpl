source 'https://rubygems.org'
gemspec

group :heroku do
  gem 'rendezvous', '~> 0.0.2'
  gem 'heroku-api', '= 0.3.16'
  gem 'anvil-cli', '~> 0.16.1'
end

group :openshift do
  gem 'rhc'
  gem 'httpclient'
end

group :appfog do
  gem 'af'
end

group :rubygems do
  gem 'gems'
end

group :sss do
  gem 'aws-sdk'
  gem 'mime-types'
end

group :cloud_files do
  gem 'fog'
end

group :releases do
  gem 'octokit'
end

group :ninefold do
  gem 'ninefold'
end

group :gcs do
  gem 'gstore'
<<<<<<< HEAD
end

group :gae do
  gem 'rubyzip'
=======
  gem 'mime-types'
>>>>>>> 4f01aa8d
end<|MERGE_RESOLUTION|>--- conflicted
+++ resolved
@@ -39,12 +39,9 @@
 
 group :gcs do
   gem 'gstore'
-<<<<<<< HEAD
+  gem 'mime-types'
 end
 
 group :gae do
   gem 'rubyzip'
-=======
-  gem 'mime-types'
->>>>>>> 4f01aa8d
 end