--- conflicted
+++ resolved
@@ -28,11 +28,10 @@
   gem 'fog'
 end
 
-<<<<<<< HEAD
 group :releases do
   gem 'octokit'
-=======
+end
+
 group :ninefold do
   gem 'ninefold'
->>>>>>> fd243f68
 end